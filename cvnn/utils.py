import tensorflow as tf
import numpy as np
from datetime import datetime
from pathlib import Path
from pdb import set_trace
import sys
import os


def create_folder(root_path, now=None):
    if now is None:
        now = datetime.today()
<<<<<<< HEAD
    path = Path(__file__).parents[1].absolute() / Path(root_path + now.strftime("%Y/%m%B/%d%A/run-%Hh%Mm%S/"))
    if not os.path.exists(path):
        os.makedirs(path)
=======
    path = Path(root_path + now.strftime("%Y/%m%B/%d%A/run-%Hh%Mm%S/"))
    os.makedirs(path, exist_ok=True)        # Do this not to have a problem if I run in parallel
>>>>>>> 0e5fc78c
    return path


def get_func_name(fun):
    if callable(fun):
        return fun.__name__
    elif isinstance(fun, str):
        return fun
    else:
        sys.exit("Error::_get_func_name: Function not recognizable")


def transform_to_real(x_complex):
    """
    :param x_complex: Complex-valued matrix of size mxn
    :return: real-valued matrix of size mx(2*n) unwrapping the real and imag part of the complex-valued input matrix
    """
    # import pdb; pdb.set_trace()
    m = np.shape(x_complex)[0]
    n = np.shape(x_complex)[1]
    x_real = np.ones((m, 2*n))
    x_real[:, :n] = np.real(x_complex)
    x_real[:, n:] = np.imag(x_complex)
    dtype = x_real.dtype
    if x_complex.dtype == np.complex64:
        dtype = np.float32
    elif x_complex.dtype == np.complex128:
        dtype = np.float64
    else:
        print("Warning: transform_to_real: data type unknown: " + str(np.dtype(x_complex)))
    return x_real.astype(dtype)


def cart2polar(z):
    return tf.abs(z), tf.angle(z)


def polar2cart(rho, angle):
    return rho * np.exp(1j*angle)


def randomize(x, y):
    """
    Randomizes the order of data samples and their corresponding labels
    :param x: data
    :param y: data labels
    :return: Tuple of (shuffled_x, shuffled_y) maintaining coherence of elements labels
    """
    permutation = np.random.permutation(y.shape[0])
    shuffled_x = x[permutation, :]
    shuffled_y = y[permutation]
    return shuffled_x, shuffled_y


def get_next_batch(x, y, start, end):
    """
    Get next batch from x and y using start and end
    :param x: data
    :param y: data labels
    :param start: starting index of the batch to be returned
    :param end: end index of the batch to be returned (not including)
    :return: tuple (x, y) of the selected batch
    """
    if start < 0:
        sys.exit("Error:get_next_batch(): start parameter cannot be negative")
    if start > end:     # What will happen if not? Should I leave this case anyway and just give a warning?
        sys.exit("Error:get_next_batch(): end should be higher than start")
    # TODO: Check end < len(x)
    x_batch = x[start:end]
    y_batch = y[start:end]
    return x_batch, y_batch


def normalize(x):
    return (x-np.amin(x))/np.abs(np.amax(x)-np.amin(x))     # Checked it works for complex values


def tensorflow_argmax_np_equivalent(x, num_classes):
    res = np.zeros((np.argmax(x, 1).shape[0], num_classes))
    indx = 0
    for k in np.argmax(x, 1):
        res[indx, k] = 1
        indx += 1
    return res


def compute_accuracy(x, y):
    return np.average(np.equal(x, y).all(axis=1))


__author__ = 'J. Agustin BARRACHINA'
__version__ = '0.0.8'
__maintainer__ = 'J. Agustin BARRACHINA'
__email__ = 'joseagustin.barra@gmail.com; jose-agustin.barrachina@centralesupelec.fr'<|MERGE_RESOLUTION|>--- conflicted
+++ resolved
@@ -10,14 +10,8 @@
 def create_folder(root_path, now=None):
     if now is None:
         now = datetime.today()
-<<<<<<< HEAD
     path = Path(__file__).parents[1].absolute() / Path(root_path + now.strftime("%Y/%m%B/%d%A/run-%Hh%Mm%S/"))
-    if not os.path.exists(path):
-        os.makedirs(path)
-=======
-    path = Path(root_path + now.strftime("%Y/%m%B/%d%A/run-%Hh%Mm%S/"))
     os.makedirs(path, exist_ok=True)        # Do this not to have a problem if I run in parallel
->>>>>>> 0e5fc78c
     return path
 
 
@@ -109,6 +103,6 @@
 
 
 __author__ = 'J. Agustin BARRACHINA'
-__version__ = '0.0.8'
+__version__ = '0.0.9'
 __maintainer__ = 'J. Agustin BARRACHINA'
 __email__ = 'joseagustin.barra@gmail.com; jose-agustin.barrachina@centralesupelec.fr'